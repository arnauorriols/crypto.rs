# crypto.rs

A boundary crate of selected implementations of crypto primitives that are considered to be safe to use within the IOTA Foundation.

To be included in this list an implementation must:
* expose a minimal interface using the simplest possible types with high semantic density
* be explicit what algorithm they perform (e.g. `PBKDF_HMAC_SHA512`)
* use explicit memory allocation whenever possible and prefer `no_std`
* be proven by: mathematical proofs, audits, reviews by security experts, mass adoption
* be tested using independently generated test vectors from well-established reference implementations as well as available test vectors in relevant specifications
* We trust primary research after it has been validated, RFC's must be proven...

## List of Algorithms

<<<<<<< HEAD
| Type | Feature Flag | Spec/RFC | Rust Source | Tests | Rating* | 
| - | - | - | - | - | - | 
| cipher | [`aes`](/src/ciphers/aes.rs) | [spec](https://csrc.nist.gov/CSRC/media/Projects/Cryptographic-Algorithm-Validation-Program/documents/mac/gcmvs.pdf) | `aes-gcm` | [nist](ttps://csrc.nist.gov/Projects/Cryptographic-Algorithm-Validation-Program/CAVP-TESTING-BLOCK-CIPHER-MODES#GCMVS) | ★★★☆☆ |
| cipher | [`chacha`](/src/ciphers/chacha.rs) | [rfc](https://tools.ietf.org/html/draft-arciszewski-xchacha-03) | `chacha20poly1305` | [official](https://tools.ietf.org/html/draft-arciszewski-xchacha-03#appendix-A.3) | ★★★★★ |
| hash | [`sha`](/src/hashes/sha.rs) | [spec](https://csrc.nist.gov/CSRC/media/Projects/Cryptographic-Algorithm-Validation-Program/documents/shs/SHAVS.pdf) | `sha2` | [nist](https://csrc.nist.gov/Projects/Cryptographic-Algorithm-Validation-Program/Secure-Hashing#shavs) | ★★★★★ | 
| hash | [`curl-p`](/src/hashes/curl_p.rs) | [rfc](https://github.com/iotaledger/bee-rfcs/blob/master/text/0034-ternary-hash.md) | `bee-ternary` | official | ★★☆☆☆ | 
| hash | [`blake2b`](/src/hashes/blake2b.rs) |[rfc](https://tools.ietf.org/html/rfc7693) | `blake2b_simd` | [official](https://github.com/BLAKE2/BLAKE2/tree/master/testvectors) | ★★★★☆ |
| mac | [`hmac`](/src/macs/hmac.rs) | [rfc](https://tools.ietf.org/html/rfc4231) | `hmac` | [official](https://tools.ietf.org/html/rfc4231#section-4.2) | ★★★★☆ | 
| signature | [`ed25519`]() | [rfc (draft)](https://github.com/iotaledger/protocol-rfcs/pull/28) | `ed25519-zebra` | extended |  ★★★★☆ | `ed25519` |
| derivation | [`pbkdf`]() | [rfc](https://tools.ietf.org/html/rfc6070) | `pbkdf2` | [official](https://tools.ietf.org/html/rfc6070#section-2) | ★★★★☆ |
| derivation | [`bip39`]() | [rfc](https://github.com/bitcoin/bips/blob/master/bip-0039.mediawiki) |`crypto.rs` | [multilang](https://github.com/bip32JP/bip32JP.github.io/blob/master/test_JP_BIP39.json) | ★★☆☆☆ |
| derivation | [`slip10`]()*\* | [rfc](https://github.com/satoshilabs/slips/blob/master/slip-0010.md )| `stronghold.rs` | self | ★★☆☆☆ |
| utility | [`rand`]() | [spec] | `getrandom` | math | ★★★★★ |
| key exchange | [`x25519`](/src/x25519.rs) | [RFC7748](https://tools.ietf.org/html/rfc7748) | [x25519-dalek](https://github.com/dalek-cryptography/x25519-dalek) | official | ★★★★★ |

\* We have chosen a fully arbitrary rating for each algorithm based on how we generally feel about them. 
=======
| Type | Name | Feature | Spec/RFC | Rust Source | Test Source | Rating* |
| - | - | - | - | - | - | - |
| cipher     | AES-256-GCM        | [`aes`](/src/ciphers/aes.rs)        | [spec][AES-GCM-SPEC]       | `aes-gcm`          | [nist][AES-GCM-TEST]     | ★★★☆☆ |
| cipher     | XCHACHA20-POLY1305 | [`chacha`](/src/ciphers/chacha.rs)  | [rfc][XCHACHA-RFC]         | `chacha20poly1305` | [official][XCHACHA-TEST] | ★★★★★ |
| hash       | SHA2-256           | [`sha`](/src/hashes/sha.rs)         | [spec][SHA2-SPEC]          | `sha2`             | [nist][SHA2-TEST]        | ★★★★★ |
| hash       | SHA2-384           | [`sha`](/src/hashes/sha.rs)         | [spec][SHA2-SPEC]          | `sha2`             | [nist][SHA2-TEST]        | ★★★★★ |
| hash       | SHA2-512           | [`sha`](/src/hashes/sha.rs)         | [spec][SHA2-SPEC]          | `sha2`             | [nist][SHA2-TEST]        | ★★★★★ |
| hash       | CURL-P             | [`curl-p`](/src/hashes/curl_p.rs)   | [rfc][CURL-RFC]            | `bee-ternary`      | official                 | ★★☆☆☆ |
| hash       | BLAKE2b            | [`blake2b`](/src/hashes/blake2b.rs) | [rfc][BLAKE2B-RFC]         | `blake2b_simd`     | [official][BLAKE2B-TEST] | ★★★★☆ |
| mac        | HMAC-SHA2-256      | [`hmac`](/src/macs/hmac.rs)         | [rfc][HMAC-RFC]            | `hmac`             | [official][HMAC-TEST]    | ★★★★☆ |
| mac        | HMAC-SHA2-384      | [`hmac`](/src/macs/hmac.rs)         | [rfc][HMAC-RFC]            | `hmac`             | [official][HMAC-TEST]    | ★★★★☆ |
| mac        | HMAC-SHA2-512      | [`hmac`](/src/macs/hmac.rs)         | [rfc][HMAC-RFC]            | `hmac`             | [official][HMAC-TEST]    | ★★★★☆ |
| signature  | Ed25519            | [`ed25519`](/src/ed25519.rs)        | [rfc (draft)][ED25519-RFC] | `ed25519-zebra`    | extended                 | ★★★★☆ |
| derivation | PBKDF2-HMAC-SHA512 | [`pbkdf`](/src/kdfs/pbkdf.rs)       | [rfc][PBKDF-RFC]           | `pbkdf2`           | self                     | ★★★★☆ |
| derivation | BIP-39             | [`bip39`](/src/bip39.rs)            | [rfc][BIP39-RFC]           | `crypto.rs`        | [multilang][BIP39-TEST]  | ★★☆☆☆ |
| derivation | SLIP-10            | [`slip10`]()\*\*                    | [rfc][SLIP10-RFC]          | `stronghold.rs`    | self                     | ★★☆☆☆ |
| utility    |                    | [`rand`](/src/rand.rs)              |                            | `getrandom`        | math                     | ★★★★★ |

\* We have chosen a fully arbitrary rating for each algorithm based on how we generally feel about them.
>>>>>>> 93f4120f
\*\* slip10 is currently in stronghold.rs, will be ported soon.

## API
Here is a basic description of the API.

- todo

### Reference
```
cargo doc --workspace --no-deps --open
```
## WARNING
This library has not yet been audited for security, so use at your own peril.
Until a formal third-party security audit has taken place, the IOTA Foundation makes no guarantees to the fitness of this library for any purposes.

As such they are to be seen as experimental and not ready for real-world applications.

Nevertheless, we are very interested in feedback about the design and implementation,
and encourage you to reach out with any concerns or suggestions you may have.

## Reviewers
Review the implementation and API seperately. Verify the dependency tree with different feature flags.

## Contributors
- Focusing on providing a variety of test vectors outweighs any concerns regarding the chosen initial implementation (such as performance).
- Review the imported code

## Community Testing of Hardware / OS
- todo Matrix of tested hardware tbd.


## Discussions
If you have questions about how to use this library, or why certain decisions were made, please [create a new discussion](https://github.com/iotaledger/crypto.rs/discussions).


## Tests
### Doctest
We aim to supply at least one docstest for every interface, so to see real world usage consult the rustdocs.

## FAQ
- todo

## Bindings
- todo


## Running Tests
```
cargo test --lib --all-features
```

## License
Apache 2.0

[//]: # (sources)

[AES-GCM-SPEC]: https://csrc.nist.gov/CSRC/media/Projects/Cryptographic-Algorithm-Validation-Program/documents/mac/gcmvs.pdf
[AES-GCM-TEST]: https://csrc.nist.gov/Projects/Cryptographic-Algorithm-Validation-Program/CAVP-TESTING-BLOCK-CIPHER-MODES#GCMVS

[XCHACHA-RFC]: https://tools.ietf.org/html/draft-arciszewski-xchacha-03
[XCHACHA-TEST]: https://tools.ietf.org/html/draft-arciszewski-xchacha-03#appendix-A.3

[SHA2-SPEC]: https://csrc.nist.gov/CSRC/media/Projects/Cryptographic-Algorithm-Validation-Program/documents/shs/SHAVS.pdf
[SHA2-TEST]: https://csrc.nist.gov/Projects/Cryptographic-Algorithm-Validation-Program/Secure-Hashing#shavs

[CURL-RFC]: https://github.com/iotaledger/bee-rfcs/blob/master/text/0034-ternary-hash.md

[BLAKE2B-RFC]: https://tools.ietf.org/html/rfc7693
[BLAKE2B-TEST]: https://github.com/BLAKE2/BLAKE2/tree/master/testvectors

[HMAC-RFC]: https://tools.ietf.org/html/rfc4231
[HMAC-TEST]: https://tools.ietf.org/html/rfc4231#section-4.2

[ED25519-RFC]: https://github.com/iotaledger/protocol-rfcs/pull/28

[PBKDF-RFC]: https://tools.ietf.org/html/rfc2898

[BIP39-RFC]: https://github.com/bitcoin/bips/blob/master/bip-0039.mediawiki
[BIP39-TEST]: https://github.com/bip32JP/bip32JP.github.io/blob/master/test_JP_BIP39.json

[SLIP10-RFC]: https://github.com/satoshilabs/slips/blob/master/slip-0010.md<|MERGE_RESOLUTION|>--- conflicted
+++ resolved
@@ -12,24 +12,6 @@
 
 ## List of Algorithms
 
-<<<<<<< HEAD
-| Type | Feature Flag | Spec/RFC | Rust Source | Tests | Rating* | 
-| - | - | - | - | - | - | 
-| cipher | [`aes`](/src/ciphers/aes.rs) | [spec](https://csrc.nist.gov/CSRC/media/Projects/Cryptographic-Algorithm-Validation-Program/documents/mac/gcmvs.pdf) | `aes-gcm` | [nist](ttps://csrc.nist.gov/Projects/Cryptographic-Algorithm-Validation-Program/CAVP-TESTING-BLOCK-CIPHER-MODES#GCMVS) | ★★★☆☆ |
-| cipher | [`chacha`](/src/ciphers/chacha.rs) | [rfc](https://tools.ietf.org/html/draft-arciszewski-xchacha-03) | `chacha20poly1305` | [official](https://tools.ietf.org/html/draft-arciszewski-xchacha-03#appendix-A.3) | ★★★★★ |
-| hash | [`sha`](/src/hashes/sha.rs) | [spec](https://csrc.nist.gov/CSRC/media/Projects/Cryptographic-Algorithm-Validation-Program/documents/shs/SHAVS.pdf) | `sha2` | [nist](https://csrc.nist.gov/Projects/Cryptographic-Algorithm-Validation-Program/Secure-Hashing#shavs) | ★★★★★ | 
-| hash | [`curl-p`](/src/hashes/curl_p.rs) | [rfc](https://github.com/iotaledger/bee-rfcs/blob/master/text/0034-ternary-hash.md) | `bee-ternary` | official | ★★☆☆☆ | 
-| hash | [`blake2b`](/src/hashes/blake2b.rs) |[rfc](https://tools.ietf.org/html/rfc7693) | `blake2b_simd` | [official](https://github.com/BLAKE2/BLAKE2/tree/master/testvectors) | ★★★★☆ |
-| mac | [`hmac`](/src/macs/hmac.rs) | [rfc](https://tools.ietf.org/html/rfc4231) | `hmac` | [official](https://tools.ietf.org/html/rfc4231#section-4.2) | ★★★★☆ | 
-| signature | [`ed25519`]() | [rfc (draft)](https://github.com/iotaledger/protocol-rfcs/pull/28) | `ed25519-zebra` | extended |  ★★★★☆ | `ed25519` |
-| derivation | [`pbkdf`]() | [rfc](https://tools.ietf.org/html/rfc6070) | `pbkdf2` | [official](https://tools.ietf.org/html/rfc6070#section-2) | ★★★★☆ |
-| derivation | [`bip39`]() | [rfc](https://github.com/bitcoin/bips/blob/master/bip-0039.mediawiki) |`crypto.rs` | [multilang](https://github.com/bip32JP/bip32JP.github.io/blob/master/test_JP_BIP39.json) | ★★☆☆☆ |
-| derivation | [`slip10`]()*\* | [rfc](https://github.com/satoshilabs/slips/blob/master/slip-0010.md )| `stronghold.rs` | self | ★★☆☆☆ |
-| utility | [`rand`]() | [spec] | `getrandom` | math | ★★★★★ |
-| key exchange | [`x25519`](/src/x25519.rs) | [RFC7748](https://tools.ietf.org/html/rfc7748) | [x25519-dalek](https://github.com/dalek-cryptography/x25519-dalek) | official | ★★★★★ |
-
-\* We have chosen a fully arbitrary rating for each algorithm based on how we generally feel about them. 
-=======
 | Type | Name | Feature | Spec/RFC | Rust Source | Test Source | Rating* |
 | - | - | - | - | - | - | - |
 | cipher     | AES-256-GCM        | [`aes`](/src/ciphers/aes.rs)        | [spec][AES-GCM-SPEC]       | `aes-gcm`          | [nist][AES-GCM-TEST]     | ★★★☆☆ |
@@ -47,9 +29,9 @@
 | derivation | BIP-39             | [`bip39`](/src/bip39.rs)            | [rfc][BIP39-RFC]           | `crypto.rs`        | [multilang][BIP39-TEST]  | ★★☆☆☆ |
 | derivation | SLIP-10            | [`slip10`]()\*\*                    | [rfc][SLIP10-RFC]          | `stronghold.rs`    | self                     | ★★☆☆☆ |
 | utility    |                    | [`rand`](/src/rand.rs)              |                            | `getrandom`        | math                     | ★★★★★ |
+| key exchange | [`x25519`](/src/x25519.rs) | [RFC7748](https://tools.ietf.org/html/rfc7748) | [x25519-dalek](https://github.com/dalek-cryptography/x25519-dalek) | official | ★★★★★ |
 
 \* We have chosen a fully arbitrary rating for each algorithm based on how we generally feel about them.
->>>>>>> 93f4120f
 \*\* slip10 is currently in stronghold.rs, will be ported soon.
 
 ## API
