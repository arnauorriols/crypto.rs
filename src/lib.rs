// Copyright 2020 IOTA Stiftung
// SPDX-License-Identifier: Apache-2.0

<<<<<<< HEAD
#![cfg_attr(not(feature = "std"), no_std)]
=======
#![no_std]
#![cfg_attr(docsrs, feature(doc_cfg))]
>>>>>>> 577c1b5f

#[macro_use]
mod macros;

pub mod ciphers;
pub mod error;
pub mod hashes;
pub mod keys;
pub mod macs;
pub mod signatures;
pub mod utils;

pub use self::error::{Error, Result};

#[cfg(test)]
#[macro_use]
#[allow(unused_imports)]
extern crate alloc;<|MERGE_RESOLUTION|>--- conflicted
+++ resolved
@@ -1,12 +1,8 @@
 // Copyright 2020 IOTA Stiftung
 // SPDX-License-Identifier: Apache-2.0
 
-<<<<<<< HEAD
 #![cfg_attr(not(feature = "std"), no_std)]
-=======
-#![no_std]
 #![cfg_attr(docsrs, feature(doc_cfg))]
->>>>>>> 577c1b5f
 
 #[macro_use]
 mod macros;
